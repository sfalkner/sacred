--- conflicted
+++ resolved
@@ -149,11 +149,7 @@
         force = args[force_flag] if force_flag in args else False
 
         run = self._create_run_for_command(command_name, config_updates,
-<<<<<<< HEAD
-                                           named_configs, force=force)
-=======
-                                           named_configs, meta_info)
->>>>>>> 59c7d4ad
+                                           named_configs, meta_info, force=force)
         self.current_run = run
 
         for option in gather_command_line_options():
