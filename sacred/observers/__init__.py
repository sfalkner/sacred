#!/usr/bin/env python
# coding=utf-8
from __future__ import division, print_function, unicode_literals

from sacred.observers.base import RunObserver
from sacred.observers.file_storage import FileStorageObserver
<<<<<<< HEAD
from sacred.observers.HPCFS import HPCFSObserver
import sacred.optional as opt

if opt.has_pymongo:
    from sacred.observers.mongo import MongoObserver
else:
    MongoObserver = opt.MissingDependencyMock('pymongo')

    class MongoDbOption(CommandLineOption):
        """To use the MongoObserver you need to install pymongo first."""

        arg = 'DB'

        @classmethod
        def apply(cls, args, run):
            raise ImportError('cannot use -m/--mongo_db flag: '
                              'missing pymongo dependency')

if opt.has_sqlalchemy:
    from sacred.observers.sql import SqlObserver
else:
    SqlObserver = opt.MissingDependencyMock('sqlalchemy')

    class SqlOption(CommandLineOption):
        """To use the SqlObserver you need to install sqlalchemy first."""

        arg = 'DB_URL'

        @classmethod
        def apply(cls, args, run):
            raise ImportError('cannot use -s/--sql flag: '
                              'missing sqlalchemy dependency')


if opt.has_tinydb:
    from sacred.observers.tinydb_hashfs import TinyDbObserver, TinyDbReader
else:
    TinyDbObserver = opt.MissingDependencyMock(
        ['tinydb', 'tinydb-serialization', 'hashfs'])
    TinyDbReader = opt.MissingDependencyMock(
        ['tinydb', 'tinydb-serialization', 'hashfs'])

    class TinyDbOption(CommandLineOption):
        """To use the TinyDBObserver you need to install tinydb first."""

        arg = 'BASEDIR'

        @classmethod
        def apply(cls, args, run):
            raise ImportError('cannot use -t/--tiny_db flag: '
                              'missing tinydb dependency')


if opt.has_requests:
    from sacred.observers.slack import SlackObserver
else:
    SlackObserver = opt.MissingDependencyMock('requests')

if opt.has_telegram:
    from sacred.observers.telegram import TelegramObserver
else:
    TelegramObserver = opt.MissingDependencyMock('telegram')
=======
from sacred.observers.mongo import MongoObserver
from sacred.observers.sql import SqlObserver
from sacred.observers.tinydb_hashfs import TinyDbObserver, TinyDbReader
from sacred.observers.slack import SlackObserver
from sacred.observers.telegram_obs import TelegramObserver
>>>>>>> 90bf0b29


__all__ = ('FileStorageObserver', 'RunObserver', 'MongoObserver',
           'SqlObserver', 'TinyDbObserver', 'TinyDbReader',
           'SlackObserver', 'TelegramObserver', 'HPCFSObserver')<|MERGE_RESOLUTION|>--- conflicted
+++ resolved
@@ -4,78 +4,13 @@
 
 from sacred.observers.base import RunObserver
 from sacred.observers.file_storage import FileStorageObserver
-<<<<<<< HEAD
-from sacred.observers.HPCFS import HPCFSObserver
-import sacred.optional as opt
-
-if opt.has_pymongo:
-    from sacred.observers.mongo import MongoObserver
-else:
-    MongoObserver = opt.MissingDependencyMock('pymongo')
-
-    class MongoDbOption(CommandLineOption):
-        """To use the MongoObserver you need to install pymongo first."""
-
-        arg = 'DB'
-
-        @classmethod
-        def apply(cls, args, run):
-            raise ImportError('cannot use -m/--mongo_db flag: '
-                              'missing pymongo dependency')
-
-if opt.has_sqlalchemy:
-    from sacred.observers.sql import SqlObserver
-else:
-    SqlObserver = opt.MissingDependencyMock('sqlalchemy')
-
-    class SqlOption(CommandLineOption):
-        """To use the SqlObserver you need to install sqlalchemy first."""
-
-        arg = 'DB_URL'
-
-        @classmethod
-        def apply(cls, args, run):
-            raise ImportError('cannot use -s/--sql flag: '
-                              'missing sqlalchemy dependency')
-
-
-if opt.has_tinydb:
-    from sacred.observers.tinydb_hashfs import TinyDbObserver, TinyDbReader
-else:
-    TinyDbObserver = opt.MissingDependencyMock(
-        ['tinydb', 'tinydb-serialization', 'hashfs'])
-    TinyDbReader = opt.MissingDependencyMock(
-        ['tinydb', 'tinydb-serialization', 'hashfs'])
-
-    class TinyDbOption(CommandLineOption):
-        """To use the TinyDBObserver you need to install tinydb first."""
-
-        arg = 'BASEDIR'
-
-        @classmethod
-        def apply(cls, args, run):
-            raise ImportError('cannot use -t/--tiny_db flag: '
-                              'missing tinydb dependency')
-
-
-if opt.has_requests:
-    from sacred.observers.slack import SlackObserver
-else:
-    SlackObserver = opt.MissingDependencyMock('requests')
-
-if opt.has_telegram:
-    from sacred.observers.telegram import TelegramObserver
-else:
-    TelegramObserver = opt.MissingDependencyMock('telegram')
-=======
 from sacred.observers.mongo import MongoObserver
 from sacred.observers.sql import SqlObserver
 from sacred.observers.tinydb_hashfs import TinyDbObserver, TinyDbReader
 from sacred.observers.slack import SlackObserver
 from sacred.observers.telegram_obs import TelegramObserver
->>>>>>> 90bf0b29
 
 
 __all__ = ('FileStorageObserver', 'RunObserver', 'MongoObserver',
            'SqlObserver', 'TinyDbObserver', 'TinyDbReader',
-           'SlackObserver', 'TelegramObserver', 'HPCFSObserver')+           'SlackObserver', 'TelegramObserver')