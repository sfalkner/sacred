#!/usr/bin/env python
# coding=utf-8
from __future__ import division, print_function, unicode_literals

import datetime
import os.path
import sys
import threading
import traceback

from sacred.randomness import set_global_seed
from sacred.utils import tee_output, ObserverError, TimeoutInterrupt, join_paths

__sacred__ = True  # marks files that should be filtered from stack traces


class Run(object):
    """Represent and manage a single run of an experiment."""

    def __init__(self, config, config_modifications, main_function, observers,
                 root_logger, run_logger, experiment_info, host_info,
                 pre_run_hooks, post_run_hooks):

        self.captured_out = None
        """Captured stdout and stderr"""

        self.config = config
        """The final configuration used for this run"""

        self.config_modifications = config_modifications
        """A ConfigSummary object with information about config changes"""

        self.experiment_info = experiment_info
        """A dictionary with information about the experiment"""

        self.host_info = host_info
        """A dictionary with information about the host"""

        self.info = {}
        """Custom info dict that will be sent to the observers"""

        self.root_logger = root_logger
        """The root logger that was used to create all the others"""

        self.run_logger = run_logger
        """The logger that is used for this run"""

        self.main_function = main_function
        """The main function that is executed with this run"""

        self.observers = observers
        """A list of all observers that observe this run"""

        self.pre_run_hooks = pre_run_hooks
        """List of pre-run hooks (captured functions called before this run)"""

        self.post_run_hooks = post_run_hooks
        """List of post-run hooks (captured functions called after this run)"""

        self.result = None
        """The return value of the main function"""

        self.start_time = None
        """The datetime when this run was started"""

        self.stop_time = None
        """The datetime when this run stopped"""

        self.debug = False
        """Determines whether this run is executed in debug mode"""

        self.pdb = False
        """If true the pdb debugger is automatically started after a failure"""

        self.meta_info = {}
        """A custom comment for this run"""

        self.beat_interval = 10.0  # sec
        """The time between two heartbeat events measured in seconds"""

        self.unobserved = False
        """Indicates whether this run should be unobserved"""

        self.force = False
        """Disable warnings about suspicious changes"""

        self.queue_only = False
        """If true then this run will only fire the queued_event and quit"""

        self._heartbeat = None
        self._failed_observers = []
        self._output_capturer = None

    def open_resource(self, filename):
        """Open a file and also save it as a resource.

        Opens a file, reports it to the observers as a resource, and returns
        the opened file.

        In Sacred terminology a resource is a file that the experiment needed
        to access during a run. In case of a MongoObserver that means making
        sure the file is stored in the database (but avoiding duplicates) along
        its path and md5 sum.

        See also :py:meth:`sacred.Experiment.open_resource`.

        :param filename: name of the file that should be opened
        :type filename: str
        :return: the opened file-object
        :rtype: file
        """
        filename = os.path.abspath(filename)
        self._emit_resource_added(filename)  # TODO: maybe non-blocking?
        return open(filename, 'r')  # TODO: How to deal with binary mode?

    def add_artifact(self, filename):
        """Add a file as an artifact.

        In Sacred terminology an artifact is a file produced by the experiment
        run. In case of a MongoObserver that means storing the file in the
        database.

        See also :py:meth:`sacred.Experiment.add_artifact`.

        :param filename: name of the file to be stored as artifact
        :type filename: str
        """
        filename = os.path.abspath(filename)
        self._emit_artifact_added(filename)

    def __call__(self, *args):
        """Start this run.

        :param args: parameters passed to the main function
        :return: the return value of the main function
        """
        if self.start_time is not None:
            raise RuntimeError('A run can only be started once. '
                               '(Last start was {})'.format(self.start_time))

        if self.unobserved:
            self.observers = []

        self.warn_if_unobserved()
        set_global_seed(self.config['seed'])
<<<<<<< HEAD

        if self.queue_only:
            self._emit_queued()
            self.run_logger.info('Queued')
            return

        with tee_output() as self.captured_out:
=======
        with tee_output() as self._output_capturer:
>>>>>>> 46b8f967
            self.run_logger.info('Started')

            self._emit_started()
            self._start_heartbeat()
            try:
                self._execute_pre_run_hooks()
                self.result = self.main_function(*args)
                self._execute_post_run_hooks()
                self._stop_heartbeat()
                self._emit_completed(self.result)
                return self.result
            except KeyboardInterrupt:
                self._stop_heartbeat()
                self._emit_interrupted("INTERRUPTED")
                raise
            except TimeoutInterrupt:
                self._stop_heartbeat()
                self._emit_interrupted("TIMEOUT")
                raise
            except:
                exc_type, exc_value, trace = sys.exc_info()
                self._stop_heartbeat()
                self._emit_failed(exc_type, exc_value, trace.tb_next)
                raise
            finally:
                self._warn_about_failed_observers()
                self._output_capturer.flush()
                self.captured_out = self._output_capturer.getvalue()

    def _start_heartbeat(self):
        self._emit_heatbeat()
        if self.beat_interval > 0:
            self._heartbeat = threading.Timer(self.beat_interval,
                                              self._start_heartbeat)
            self._heartbeat.start()

    def _stop_heartbeat(self):
        if self._heartbeat is not None:
            self._heartbeat.cancel()
        self._heartbeat = None
        self._emit_heatbeat()  # one final beat to flush pending changes

    def _emit_queued(self):
        queue_time = datetime.datetime.now()
        for observer in self.observers:
            if hasattr(observer, 'queued_event'):
                observer.queued_event(
                    ex_info=self.experiment_info,
                    queue_time=queue_time,
                    config=self.config,
                    meta_info=self.meta_info
                )
                # do not catch any exceptions on startup:
                # the experiment SHOULD fail if any of the observers fails

    def _emit_started(self):
        self.start_time = datetime.datetime.now()
        for observer in self.observers:
            if hasattr(observer, 'started_event'):
                observer.started_event(
                    ex_info=self.experiment_info,
                    command=join_paths(self.main_function.prefix, self.main_function.signature.name),
                    host_info=self.host_info,
                    start_time=self.start_time,
                    config=self.config,
                    meta_info=self.meta_info
                )
                # do not catch any exceptions on startup:
                # the experiment SHOULD fail if any of the observers fails

    def _emit_heatbeat(self):
        beat_time = datetime.datetime.now()
        self.captured_out = self._output_capturer.getvalue()
        for observer in self.observers:
            self._safe_call(observer, 'heartbeat_event',
                            info=self.info,
                            captured_out=self.captured_out,
                            beat_time=beat_time)

    def _stop_time(self):
        self.stop_time = datetime.datetime.now()
        elapsed_time = datetime.timedelta(
            seconds=round((self.stop_time - self.start_time).total_seconds()))
        return elapsed_time

    def _emit_completed(self, result):
        if result is not None:
            self.run_logger.info('Result: {}'.format(result))
        elapsed_time = self._stop_time()
        self.run_logger.info('Completed after %s', elapsed_time)
        for observer in self.observers:
            self._final_call(observer, 'completed_event',
                             stop_time=self.stop_time,
                             result=result)

    def _emit_interrupted(self, status):
        elapsed_time = self._stop_time()
        self.run_logger.warning("Aborted after %s!", elapsed_time)
        for observer in self.observers:
            self._final_call(observer, 'interrupted_event',
                             interrupt_time=self.stop_time,
                             status=status)

    def _emit_failed(self, exc_type, exc_value, trace):
        elapsed_time = self._stop_time()
        self.run_logger.error("Failed after %s!", elapsed_time)
        fail_trace = traceback.format_exception(exc_type, exc_value, trace)
        for observer in self.observers:
            self._final_call(observer, 'failed_event',
                             fail_time=self.stop_time,
                             fail_trace=fail_trace)

    def _emit_resource_added(self, filename):
        for observer in self.observers:
            self._safe_call(observer, 'resource_event', filename=filename)

    def _emit_artifact_added(self, filename):
        for observer in self.observers:
            self._safe_call(observer, 'artifact_event', filename=filename)

    def _safe_call(self, obs, method, **kwargs):
        if obs not in self._failed_observers and hasattr(obs, method):
            try:
                getattr(obs, method)(**kwargs)
            except ObserverError as e:
                self._failed_observers.append(obs)
                self.run_logger.warning("An error ocurred in the '{}' "
                                        "observer: {}".format(obs, e))
            except:
                self._failed_observers.append(obs)
                raise

    def _final_call(self, observer, method, **kwargs):
        if hasattr(observer, method):
            try:
                getattr(observer, method)(**kwargs)
            except Exception:
                # Feels dirty to catch all exceptions, but it is just for
                # finishing up, so we don't want one observer to kill the
                # others
                self.run_logger.error(traceback.format_exc())

    def _warn_about_failed_observers(self):
        for observer in self._failed_observers:
            self.run_logger.warning("The observer '{}' failed at some point "
                                    "during the run.".format(observer))

    def _execute_pre_run_hooks(self):
        for pr in self.pre_run_hooks:
            pr()

    def _execute_post_run_hooks(self):
        for pr in self.post_run_hooks:
            pr()

    def warn_if_unobserved(self):
        if not self.observers and not self.debug and not self.unobserved:
            self.run_logger.warning("No observers have been added to this run")<|MERGE_RESOLUTION|>--- conflicted
+++ resolved
@@ -143,17 +143,13 @@
 
         self.warn_if_unobserved()
         set_global_seed(self.config['seed'])
-<<<<<<< HEAD
 
         if self.queue_only:
             self._emit_queued()
             self.run_logger.info('Queued')
             return
 
-        with tee_output() as self.captured_out:
-=======
         with tee_output() as self._output_capturer:
->>>>>>> 46b8f967
             self.run_logger.info('Started')
 
             self._emit_started()
